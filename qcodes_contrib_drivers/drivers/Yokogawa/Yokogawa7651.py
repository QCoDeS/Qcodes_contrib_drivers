--- conflicted
+++ resolved
@@ -58,7 +58,6 @@
 
         self.write(range_str+'E')
 
-<<<<<<< HEAD
     def _get_range(self):
         """Function to get range based on return value of "OS" command.
         """
@@ -74,10 +73,7 @@
 
         return range[response[0]][response[1]]
 
-    def _set_value(self, value: str):
-=======
     def _set_value(self, value: float):
->>>>>>> 7372e151
         """Function to set output value.
 
         Parameters
