--- conflicted
+++ resolved
@@ -67,11 +67,7 @@
                         get_parser=float,
                         unit='Degrees',
                         vals = vals.Numbers(),
-<<<<<<< HEAD
-                        docstring="Gets the polar phase oSrf lockin in degrees; "
-=======
                         docstring="Gets the polar phase of lockin in degrees; "
->>>>>>> 1c1e494c
                                 "only gettable.")
 
         self.add_parameter(name='frequency',
@@ -103,11 +99,7 @@
                         get_cmd='OF.',
                         get_parser=float,
                         vals=vals.Numbers(min_value=10, max_value=250000),
-<<<<<<< HEAD
-                        docstring="Get and set oscillator output frequency in V; "
-=======
                         docstring="Get and set oscillator output frequency in Hz; "
->>>>>>> 1c1e494c
                                 "gettable and settable.")
 
         self.add_parameter(name='reference',
