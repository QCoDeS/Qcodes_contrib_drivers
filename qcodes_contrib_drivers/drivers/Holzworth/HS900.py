--- conflicted
+++ resolved
@@ -244,15 +244,6 @@
 
         self.add_parameter(name='ref_ext',
                            label='External Reference',
-<<<<<<< HEAD
-                           get_cmd=self._get_ext_ref,
-                           set_cmd=self._set_ext_ref) # in Hz
-
-        self.add_parameter(name='ref_int',
-                           label='Internal Reference',
-                           get_cmd=self._get_int_ref,
-                           set_cmd=self._set_int_ref) # in Hz
-=======
                            get_parser=float,
                            get_cmd=self._get_ext_ref,
                            set_cmd=self._set_ext_ref,
@@ -266,15 +257,10 @@
                            set_cmd=self._set_int_ref,
                            unit='Hz',
                            vals={100e6})
->>>>>>> 3dc6dacf
 
         self.add_parameter(name='ref_PLL',
                            label='PLL Lock Status',
                            get_parser=str,
-<<<<<<< HEAD
-                           get_cmd=':REF:PLL?')
-
-=======
                            get_cmd=':REF:PLL?',
                            unit='Hz')
 
@@ -289,7 +275,6 @@
                            label='Clock Locked',
                            get_parser=str,
                            get_cmd=self._get_ref_locked)
->>>>>>> 3dc6dacf
 
         model = self.IDN()['model']
         knownmodels = ['HS9001B', 'HS9002B', 'HS9003B', 'HS9004B',
@@ -319,8 +304,6 @@
         channels = raw_str.split(':')[2:-1]
         return channels
 
-<<<<<<< HEAD
-=======
     def _set_ref(self, f_ref_str:str) -> None:
         """
         Function that sets internal reference
@@ -357,7 +340,6 @@
         return locked
     
 
->>>>>>> 3dc6dacf
     def _get_int_ref(self) -> float:
         """
         Getting the internal reference frequency from the RF source channel
@@ -375,11 +357,7 @@
             f_int_ref = False
         return f_int_ref   
 
-<<<<<<< HEAD
-    def _set_int_ref(self, f_ref:{100e6}) -> None:
-=======
     def _set_int_ref(self, f_ref:float) -> None:
->>>>>>> 3dc6dacf
         """
         Function that sets internal reference
 
@@ -397,23 +375,15 @@
                 '{} is not \'Reference Set to {}MHz External, PLL Disabled\'. Setting reference did not work'
                                .format((read_str), str(int(f_ref / 1e6))))
 
-<<<<<<< HEAD
-    def _get_ext_ref(self) -> float:
-=======
     def _get_ext_ref(self) -> float, bool:
->>>>>>> 3dc6dacf
         """
         Getting the internal reference frequency from the RF source channel
         in Hz. Instrument gives reference as a string in the format
         'Internal 100MHz'.
 
         Returns:
-<<<<<<< HEAD
-            float: frequency in Hz, e.g. 100e6
-=======
             float: frequency in Hz, e.g. 100e6, if set to external reference
             bool: False if set to internal reference
->>>>>>> 3dc6dacf
         """
         raw_str = self.ask(':REF:STATUS?')
         status = raw_str.split(' ')
@@ -423,11 +393,7 @@
             f_ext_ref = False
         return f_ext_ref  
 
-<<<<<<< HEAD
-    def _set_ext_ref(self, f_ref:{10e6, 100e6}) -> None:
-=======
     def _set_ext_ref(self, f_ref:float) -> None:
->>>>>>> 3dc6dacf
         """
         Function that sets internal reference
 
